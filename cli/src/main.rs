--- conflicted
+++ resolved
@@ -76,14 +76,10 @@
 
     match opt.command {
         Commands::Active => {
-<<<<<<< HEAD
-            let active_sub = subscriptions.subscriptions(wallet.address()).await?;
-=======
             let active_sub: Subscription = subscriptions
                 .subscriptions(wallet.address())
                 .await?
                 .try_into()?;
->>>>>>> 135e765c
             println!("{active_sub:?}");
         }
 
